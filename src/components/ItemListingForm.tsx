import { useCallback, useEffect, useState } from 'react'
import { Button } from '@/components/ui/button'
import { Badge } from '@/components/ui/badge'
import { Input } from '@/components/ui/input'
import { Textarea } from '@/components/ui/textarea'
import { Label } from '@/components/ui/label'
import { Card, CardContent, CardDescription, CardHeader, CardTitle } from '@/components/ui/card'
import { Progress } from '@/components/ui/progress'
import { Badge } from '@/components/ui/badge'
import { Plus, Camera, MapPin, Recycle, Heart, ArrowsClockwise, Truck, Storefront } from '@phosphor-icons/react'
import { useKV } from '@github/spark/hooks'
import { toast } from 'sonner'
import { DropOffLocationSelector } from './DropOffLocationSelector'
import type { DropOffLocation } from './dropOffLocations'
import { sendListingSubmissionEmails } from '@/lib/emailAlerts'
import { QRCodeDisplay, type QRCodeData } from './QRCode'

const CATEGORIES = [
  'Electronics',
  'Furniture',
  'Clothing',
  'Books',
  'Kitchen Items',
  'Sports Equipment',
  'Home Decor',
  'Other'
]

const CONDITIONS = [
  { value: 'excellent', label: 'Excellent', description: 'Like new, minimal wear' },
  { value: 'good', label: 'Good', description: 'Minor signs of use' },
  { value: 'fair', label: 'Fair', description: 'Noticeable wear but functional' },
  { value: 'poor', label: 'Poor', description: 'Significant wear, may need repair' }
]

const ACTION_TYPES = [
  { 
    value: 'exchange', 
    icon: ArrowsClockwise, 
    label: 'Exchange', 
    description: 'Trade with other users' 
  },
  { 
    value: 'donate', 
    icon: Heart, 
    label: 'Donate', 
    description: 'Give away for free' 
  },
  { 
    value: 'recycle', 
    icon: Recycle, 
    label: 'Recycle', 
    description: 'Proper disposal/recycling' 
  }
]

export interface CreatedListing {
  id: string
  title: string
  description: string
  category: string
  condition: string
  actionType: string
  photos: string[]
  location: string
  contactMethod: string
  fulfillmentMethod: 'pickup' | 'dropoff'
  dropOffLocation: DropOffLocation | null
  userId: string
  userName: string
  status: 'active' | 'pending_dropoff'
  createdAt: string
  views: number
  interested: string[]
}

export interface ListingCompletionDetails {
  listing: CreatedListing
  qrCode: QRCodeData
}

interface ItemListingFormProps {
  onComplete?: (details: ListingCompletionDetails) => void
  prefillFulfillmentMethod?: 'pickup' | 'dropoff' | null
  prefillDropOffLocation?: DropOffLocation | null
  onFulfillmentPrefillHandled?: () => void
  onDropOffPrefillHandled?: () => void
}

export function ItemListingForm({
  onComplete,
  prefillFulfillmentMethod,
  prefillDropOffLocation,
  onFulfillmentPrefillHandled,
  onDropOffPrefillHandled
}: ItemListingFormProps) {
  const [user] = useKV('current-user', null)
  const [, setListings] = useKV('user-listings', [])
  const [currentStep, setCurrentStep] = useState(1)
  
  // Form state
  const [formData, setFormData] = useState({
    title: '',
    description: '',
    category: '',
    condition: '',
    actionType: '',
    photos: [] as string[],
    location: '',
    contactMethod: 'platform',
    fulfillmentMethod: '' as 'pickup' | 'dropoff' | '',
    dropOffLocation: null as DropOffLocation | null
  })

  const [isSubmitting, setIsSubmitting] = useState(false)
  const [showDropOffSelector, setShowDropOffSelector] = useState(false)
  const [generatedQRCode, setGeneratedQRCode] = useState<QRCodeData | null>(null)
  const [lastCreatedListing, setLastCreatedListing] = useState<CreatedListing | null>(null)

  const totalSteps = 5
  const progress = (currentStep / totalSteps) * 100

  const handleInputChange = (field: string, value: string) => {
    setFormData(prev => ({ ...prev, [field]: value }))
  }

  const handlePhotoUpload = () => {
    // Simulate photo upload - in real app this would handle file selection
    const newPhotoUrl = `/api/placeholder/400/300?random=${Date.now()}`
    setFormData(prev => ({
      ...prev,
      photos: [...prev.photos, newPhotoUrl]
    }))
    toast.success('Photo added successfully')
  }

  const removePhoto = (index: number) => {
    setFormData(prev => ({
      ...prev,
      photos: prev.photos.filter((_, i) => i !== index)
    }))
  }

  const validateStep = (step: number): boolean => {
    switch (step) {
      case 1:
        return formData.title.trim() !== '' && formData.description.trim() !== ''
      case 2:
        return formData.category !== '' && formData.condition !== ''
      case 3:
        return formData.actionType !== ''
      case 4:
        return formData.fulfillmentMethod !== ''
      case 5:
        return formData.location.trim() !== ''
      default:
        return false
    }
  }

  const handleFulfillmentSelect = useCallback((method: 'pickup' | 'dropoff') => {
    setFormData(prev => ({
      ...prev,
      fulfillmentMethod: method,
      // Reset location details if the method changes
      location:
        method === 'pickup'
          ? (prev.fulfillmentMethod === 'pickup' ? prev.location : '')
          : '',
      dropOffLocation: method === 'pickup' ? null : prev.dropOffLocation
    }))

    if (method === 'dropoff') {
      setShowDropOffSelector(true)
    }
  }, [])

  const handleDropOffSelection = (location: DropOffLocation) => {
    setFormData(prev => ({
      ...prev,
      dropOffLocation: location,
      location: location.address,
      fulfillmentMethod: 'dropoff'
    }))
    setShowDropOffSelector(false)
    toast.success(`Selected ${location.name} for drop-off`)
  }

  useEffect(() => {
    if (!prefillFulfillmentMethod) return

    handleFulfillmentSelect(prefillFulfillmentMethod)
    onFulfillmentPrefillHandled?.()
  }, [prefillFulfillmentMethod, handleFulfillmentSelect, onFulfillmentPrefillHandled])

  useEffect(() => {
    if (!prefillDropOffLocation) return

    setFormData(prev => ({
      ...prev,
      fulfillmentMethod: 'dropoff',
      dropOffLocation: prefillDropOffLocation,
      location: prefillDropOffLocation.address
    }))
    setShowDropOffSelector(false)
    onDropOffPrefillHandled?.()
  }, [prefillDropOffLocation, onDropOffPrefillHandled])

  const nextStep = () => {
    if (validateStep(currentStep)) {
      setCurrentStep(prev => Math.min(prev + 1, totalSteps))
    } else {
      toast.error('Please fill in all required fields')
    }
  }

  const prevStep = () => {
    setCurrentStep(prev => Math.max(prev - 1, 1))
  }

  const handleSubmit = async () => {
    if (!user) {
      toast.error('Please sign in to create a listing')
      return
    }

    if (!validateStep(totalSteps)) {
      toast.error('Please complete all required fields')
      return
    }

    setIsSubmitting(true)

    try {
      const carbonImpact = formData.actionType === 'recycle' ? 5
        : formData.actionType === 'donate' ? 3
          : 2

      const fulfillmentMethod = formData.fulfillmentMethod || 'pickup'
      const listingStatus: CreatedListing['status'] =
        fulfillmentMethod === 'dropoff' ? 'pending_dropoff' : 'active'

      const newListing: CreatedListing = {
        id: `listing-${Date.now()}`,
        ...formData,
        fulfillmentMethod,
        dropOffLocation: formData.dropOffLocation,
        userId: user.id,
        userName: user.name || 'Anonymous User',
<<<<<<< HEAD
        status: listingStatus,
=======
        status:
          formData.fulfillmentMethod === 'dropoff'
            ? 'pending_dropoff'
            : 'active',
>>>>>>> 39013781
        createdAt: new Date().toISOString(),
        views: 0,
        interested: []
      }

      // Add to user's listings
      setListings(currentListings => [...currentListings, newListing])

      // Add to global listings for browsing
      const globalListings = await spark.kv.get('global-listings') || []
      await spark.kv.set('global-listings', [...globalListings, newListing])

      // Update user's carbon footprint based on action type
      if (user.carbonFootprint) {
        const updatedUser = {
          ...user,
          carbonFootprint: {
            ...user.carbonFootprint,
            totalSaved: user.carbonFootprint.totalSaved + carbonImpact,
            itemsProcessed: user.carbonFootprint.itemsProcessed + 1
          }
        }
        await spark.kv.set('current-user', updatedUser)
      }

      toast.success('Item listed successfully!')

      const emailResults = await sendListingSubmissionEmails(
        { name: user.name || 'Donor', email: user.email },
        formData.fulfillmentMethod === 'dropoff' ? formData.dropOffLocation ?? null : null,
        {
          id: newListing.id,
          title: newListing.title,
          category: newListing.category,
          description: newListing.description,
          fulfillmentMethod: formData.fulfillmentMethod,
          dropOffLocation: formData.dropOffLocation
        }
      )

      if (emailResults.length > 0) {
        toast.success('Email alerts sent to donor and partner shop')
      } else {
        toast.info('Listing saved. Email alerts could not be sent automatically.')
      }

      const qrCodeData: QRCodeData = {
        id: `qr-${Date.now()}`,
        type: 'donor',
        itemId: newListing.id,
        itemTitle: newListing.title,
        userId: user.id,
        userName: user.name || 'Anonymous User',
        transactionId: `TC${Date.now()}${Math.random().toString(36).slice(-6).toUpperCase()}`,
        dropOffLocation: formData.fulfillmentMethod === 'dropoff' && formData.dropOffLocation
          ? `${formData.dropOffLocation.name}, ${formData.dropOffLocation.postcode}`
          : undefined,
        metadata: {
          category: formData.category,
          condition: formData.condition,
          co2Impact: carbonImpact,
          createdAt: new Date().toISOString(),
          expiresAt: new Date(Date.now() + 72 * 60 * 60 * 1000).toISOString()
        },
        status: 'active'
      }

      setGeneratedQRCode(qrCodeData)
      setLastCreatedListing(newListing)

      if (fulfillmentMethod === 'dropoff' && formData.dropOffLocation) {
        const emailLog = await spark.kv.get('email-log') || []
        const partnerEmail = `${formData.dropOffLocation.name
          .toLowerCase()
          .replace(/[^a-z0-9]+/g, '')}@partner.trucycle`

        const emailEntries = [
          {
            id: `email-${Date.now()}-user`,
            to: user.email,
            subject: `Drop-off scheduled: ${newListing.title}`,
            body: `Hi ${user.name || 'there'},\n\nYour item "${newListing.title}" is scheduled for drop-off at ${formData.dropOffLocation.name}. Present the attached QR code when you arrive.`,
            context: 'dropoff_confirmation',
            createdAt: new Date().toISOString()
          },
          {
            id: `email-${Date.now()}-partner`,
            to: partnerEmail,
            subject: `New TruCycle drop-off from ${user.name || 'TruCycle user'}`,
            body: `${user.name || 'A TruCycle user'} is planning to drop off "${newListing.title}" at your location (${formData.dropOffLocation.address}). Please prepare to scan their QR code upon arrival.`,
            context: 'partner_notification',
            createdAt: new Date().toISOString(),
            locationId: formData.dropOffLocation.id
          }
        ]

        await spark.kv.set('email-log', [...emailLog, ...emailEntries])
        toast.success('Email confirmations sent', {
          description: `We notified you and ${formData.dropOffLocation.name} about this drop-off.`
        })
      }

      // Reset form
      setFormData({
        title: '',
        description: '',
        category: '',
        condition: '',
        actionType: '',
        photos: [],
        location: '',
        contactMethod: 'platform',
        fulfillmentMethod: '',
        dropOffLocation: null
      })
      setCurrentStep(1)

    } catch (error) {
      console.error('Failed to create listing', error)
      toast.error('Failed to create listing. Please try again.')
    } finally {
      setIsSubmitting(false)
    }
  }

  const handleQRCodeClose = () => {
    if (onComplete && generatedQRCode && lastCreatedListing) {
      onComplete({ listing: lastCreatedListing, qrCode: generatedQRCode })
    }
    setGeneratedQRCode(null)
    setLastCreatedListing(null)
  }

  if (!user) {
    return (
      <Card>
        <CardHeader>
          <CardTitle className="text-h2 flex items-center space-x-2">
            <Plus size={24} className="text-primary" />
            <span>List Your Item</span>
          </CardTitle>
          <CardDescription>
            Please sign in to create a listing
          </CardDescription>
        </CardHeader>
        <CardContent>
          <div className="text-center py-12">
            <p className="text-muted-foreground mb-4">
              You need to be signed in to list items on TruCycle
            </p>
            <Button onClick={() => window.location.reload()}>
              Sign In
            </Button>
          </div>
        </CardContent>
      </Card>
    )
  }

  return (
    <>
      {generatedQRCode && (
        <QRCodeDisplay qrData={generatedQRCode} onClose={handleQRCodeClose} />
      )}

      {showDropOffSelector && (
        <DropOffLocationSelector
          selectedLocation={formData.dropOffLocation}
          onSelect={handleDropOffSelection}
          onClose={() => setShowDropOffSelector(false)}
        />
      )}
      <Card>
      <CardHeader>
        <CardTitle className="text-h2 flex items-center space-x-2">
          <Plus size={24} className="text-primary" />
          <span>List Your Item</span>
        </CardTitle>
        <CardDescription>
          Step {currentStep} of {totalSteps}: Help reduce waste by listing your item
        </CardDescription>
        <Progress value={progress} className="mt-2" />
      </CardHeader>
      <CardContent className="space-y-6">
        {/* Step 1: Basic Information */}
        {currentStep === 1 && (
          <div className="space-y-4">
            <div>
              <Label htmlFor="title">Item Title *</Label>
              <Input
                id="title"
                placeholder="e.g., Vintage Wooden Coffee Table"
                value={formData.title}
                onChange={(e) => handleInputChange('title', e.target.value)}
                className="mt-1"
              />
            </div>

            <div>
              <Label htmlFor="description">Description *</Label>
              <Textarea
                id="description"
                placeholder="Describe your item's condition, size, and any relevant details..."
                value={formData.description}
                onChange={(e) => handleInputChange('description', e.target.value)}
                className="min-h-[100px] mt-1"
              />
            </div>

            <div>
              <Label>Photos (Optional)</Label>
              <div className="mt-2 space-y-2">
                <Button
                  type="button"
                  variant="outline"
                  onClick={handlePhotoUpload}
                  className="w-full flex items-center space-x-2"
                >
                  <Camera size={16} />
                  <span>Add Photo</span>
                </Button>
                
                {formData.photos.length > 0 && (
                  <div className="grid grid-cols-3 gap-2">
                    {formData.photos.map((photo, index) => (
                      <div key={index} className="relative">
                        <img 
                          src={photo} 
                          alt={`Photo ${index + 1}`}
                          className="w-full h-20 object-cover rounded"
                        />
                        <Button
                          type="button"
                          variant="destructive"
                          size="sm"
                          onClick={() => removePhoto(index)}
                          className="absolute -top-2 -right-2 h-6 w-6 rounded-full p-0"
                        >
                          ×
                        </Button>
                      </div>
                    ))}
                  </div>
                )}
              </div>
            </div>
          </div>
        )}

        {/* Step 2: Category & Condition */}
        {currentStep === 2 && (
          <div className="space-y-4">
            <div>
              <Label>Category *</Label>
              <div className="grid grid-cols-2 md:grid-cols-4 gap-2 mt-2">
                {CATEGORIES.map(category => (
                  <Button
                    key={category}
                    type="button"
                    variant={formData.category === category ? "default" : "outline"}
                    onClick={() => handleInputChange('category', category)}
                    className="h-auto p-3 text-center"
                  >
                    {category}
                  </Button>
                ))}
              </div>
            </div>

            <div>
              <Label>Condition *</Label>
              <div className="grid grid-cols-1 md:grid-cols-2 gap-3 mt-2">
                {CONDITIONS.map(condition => (
                  <Card 
                    key={condition.value}
                    className={`cursor-pointer transition-colors ${
                      formData.condition === condition.value 
                        ? 'border-primary bg-primary/5' 
                        : 'hover:border-primary/50'
                    }`}
                    onClick={() => handleInputChange('condition', condition.value)}
                  >
                    <CardContent className="p-4">
                      <div className="font-medium">{condition.label}</div>
                      <div className="text-sm text-muted-foreground">
                        {condition.description}
                      </div>
                    </CardContent>
                  </Card>
                ))}
              </div>
            </div>
          </div>
        )}

        {/* Step 3: Action Type */}
        {currentStep === 3 && (
          <div className="space-y-4">
            <div>
              <Label>What would you like to do with this item? *</Label>
              <div className="grid grid-cols-1 md:grid-cols-3 gap-4 mt-2">
                {ACTION_TYPES.map(action => {
                  const IconComponent = action.icon
                  return (
                    <Card 
                      key={action.value}
                      className={`cursor-pointer transition-colors ${
                        formData.actionType === action.value 
                          ? 'border-primary bg-primary/5' 
                          : 'hover:border-primary/50'
                      }`}
                      onClick={() => handleInputChange('actionType', action.value)}
                    >
                      <CardContent className="p-4 text-center">
                        <IconComponent 
                          size={32} 
                          className={`mx-auto mb-2 ${
                            formData.actionType === action.value 
                              ? 'text-primary' 
                              : 'text-muted-foreground'
                          }`} 
                        />
                        <div className="font-medium">{action.label}</div>
                        <div className="text-sm text-muted-foreground">
                          {action.description}
                        </div>
                      </CardContent>
                    </Card>
                  )
                })}
              </div>
            </div>
          </div>
        )}

        {/* Step 4: Fulfilment Method */}
        {currentStep === 4 && (
          <div className="space-y-4">
            <div>
              <Label>How will the item be handed over? *</Label>
              <div className="grid grid-cols-1 md:grid-cols-2 gap-4 mt-2">
                <Card
                  className={`cursor-pointer transition-colors ${
                    formData.fulfillmentMethod === 'pickup'
                      ? 'border-primary bg-primary/5'
                      : 'hover:border-primary/50'
                  }`}
                  onClick={() => handleFulfillmentSelect('pickup')}
                >
                  <CardContent className="p-4">
                    <div className="flex items-start space-x-3">
                      <div className="w-12 h-12 rounded-full bg-primary/10 flex items-center justify-center">
                        <Truck
                          size={28}
                          className={formData.fulfillmentMethod === 'pickup' ? 'text-primary' : 'text-muted-foreground'}
                        />
                      </div>
                      <div>
                        <div className="font-medium text-lg">Pick up from me</div>
                        <p className="text-sm text-muted-foreground">
                          Share a safe meet-up location for collectors or shop partners to collect your item.
                        </p>
                      </div>
                    </div>
                  </CardContent>
                </Card>

                <Card
                  className={`cursor-pointer transition-colors ${
                    formData.fulfillmentMethod === 'dropoff'
                      ? 'border-primary bg-primary/5'
                      : 'hover:border-primary/50'
                  }`}
                  onClick={() => handleFulfillmentSelect('dropoff')}
                >
                  <CardContent className="p-4">
                    <div className="flex items-start space-x-3">
                      <div className="w-12 h-12 rounded-full bg-primary/10 flex items-center justify-center">
                        <Storefront
                          size={28}
                          className={formData.fulfillmentMethod === 'dropoff' ? 'text-primary' : 'text-muted-foreground'}
                        />
                      </div>
                      <div>
                        <div className="font-medium text-lg">Drop off at a partner shop</div>
                        <p className="text-sm text-muted-foreground">
                          Choose a TruCycle partner location with convenient hours and services for your donation.
                        </p>
                        {formData.fulfillmentMethod === 'dropoff' && formData.dropOffLocation && (
                          <Badge variant="secondary" className="mt-3">
                            Selected: {formData.dropOffLocation.name}
                          </Badge>
                        )}
                      </div>
                    </div>
                  </CardContent>
                </Card>
              </div>
            </div>
          </div>
        )}

        {/* Step 5: Location & Review */}
        {currentStep === 5 && (
          <div className="space-y-4">
            <div>
              <Label htmlFor="location">
                {formData.fulfillmentMethod === 'dropoff' ? 'Preferred Drop-off Location *' : 'Pickup Location *'}
              </Label>
              {formData.fulfillmentMethod === 'dropoff' ? (
                <div className="space-y-2 mt-2">
                  {formData.dropOffLocation ? (
                    <div className="rounded-lg border border-primary/40 bg-primary/5 p-4">
                      <div className="flex items-start justify-between">
                        <div>
                          <p className="font-medium text-lg">{formData.dropOffLocation.name}</p>
                          <p className="text-sm text-muted-foreground">{formData.dropOffLocation.address}</p>
                        </div>
                        <Button variant="outline" size="sm" onClick={() => setShowDropOffSelector(true)}>
                          Change
                        </Button>
                      </div>
                      <div className="flex flex-wrap gap-2 mt-3 text-xs text-muted-foreground">
                        <span>Postcode: {formData.dropOffLocation.postcode}</span>
                        <span>Open: {formData.dropOffLocation.openHours}</span>
                      </div>
                    </div>
                  ) : (
                    <Button type="button" variant="outline" onClick={() => setShowDropOffSelector(true)}>
                      <Storefront size={18} className="mr-2" />
                      Browse partner drop-off locations
                    </Button>
                  )}
                </div>
              ) : (
                <div className="flex items-center space-x-2 mt-1">
                  <MapPin size={16} className="text-muted-foreground" />
                  <Input
                    id="location"
                    placeholder="e.g., Camden, London NW1"
                    value={formData.location}
                    onChange={(e) => handleInputChange('location', e.target.value)}
                  />
                </div>
              )}
              <p className="text-sm text-muted-foreground mt-1">
                {formData.fulfillmentMethod === 'dropoff'
                  ? 'Select a partner location that suits your schedule and item type.'
                  : 'Enter your general area (borough/postcode area only for privacy).'}
              </p>
            </div>

            <div className="bg-muted/50 rounded-lg p-4">
              <h3 className="font-medium mb-3">Review Your Listing</h3>
              <div className="space-y-2 text-sm">
                <div><span className="font-medium">Title:</span> {formData.title}</div>
                <div><span className="font-medium">Category:</span> {formData.category}</div>
                <div><span className="font-medium">Condition:</span> {formData.condition}</div>
                <div><span className="font-medium">Action:</span> {formData.actionType}</div>
                <div><span className="font-medium">Hand-off:</span> {formData.fulfillmentMethod === 'dropoff' ? 'Drop off' : 'Pick up'}</div>
                <div>
                  <span className="font-medium">Location:</span>{' '}
                  {formData.fulfillmentMethod === 'dropoff' && formData.dropOffLocation
                    ? `${formData.dropOffLocation.name}, ${formData.dropOffLocation.postcode}`
                    : formData.location}
                </div>
                {formData.photos.length > 0 && (
                  <div><span className="font-medium">Photos:</span> {formData.photos.length} uploaded</div>
                )}
              </div>
            </div>
          </div>
        )}

        {/* Navigation */}
        <div className="flex justify-between pt-4">
          <Button
            type="button"
            variant="outline"
            onClick={prevStep}
            disabled={currentStep === 1}
          >
            Previous
          </Button>
          
          {currentStep < totalSteps ? (
            <Button onClick={nextStep}>
              Next
            </Button>
          ) : (
            <Button onClick={handleSubmit} disabled={isSubmitting}>
              {isSubmitting ? 'Creating...' : 'Create Listing'}
            </Button>
          )}
        </div>
      </CardContent>
      </Card>
    </>
  )
}<|MERGE_RESOLUTION|>--- conflicted
+++ resolved
@@ -247,14 +247,7 @@
         dropOffLocation: formData.dropOffLocation,
         userId: user.id,
         userName: user.name || 'Anonymous User',
-<<<<<<< HEAD
         status: listingStatus,
-=======
-        status:
-          formData.fulfillmentMethod === 'dropoff'
-            ? 'pending_dropoff'
-            : 'active',
->>>>>>> 39013781
         createdAt: new Date().toISOString(),
         views: 0,
         interested: []
