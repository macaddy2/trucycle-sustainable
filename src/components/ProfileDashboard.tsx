--- conflicted
+++ resolved
@@ -12,17 +12,12 @@
 import { VerificationBadge } from './VerificationBadge'
 import { RatingDisplay } from './RatingSystem'
 import { IntelligentRecommendations } from './IntelligentRecommendations'
-<<<<<<< HEAD
 import { MyListingsView, type ManagedListing } from './MyListingsView'
 
 interface ProfileDashboardProps {
   onCreateListing?: () => void
   onOpenMessages?: () => void
 }
-=======
-import { cn } from '@/lib/utils'
-import type { DropOffLocation } from './dropOffLocations'
->>>>>>> 2be06807
 
 interface UserProfile {
   id: string
@@ -43,33 +38,7 @@
   rewardsBalance?: number
 }
 
-<<<<<<< HEAD
 export function ProfileDashboard({ onCreateListing, onOpenMessages }: ProfileDashboardProps) {
-=======
-type ListingStatus = 'active' | 'claimed' | 'collected' | 'expired' | 'pending_dropoff'
-
-interface ListedItem {
-  id: string
-  title: string
-  status: ListingStatus
-  category: string
-  createdAt: string
-  actionType: 'exchange' | 'donate' | 'recycle'
-  co2Impact?: number
-  fulfillmentMethod?: 'pickup' | 'dropoff'
-  dropOffLocation?: DropOffLocation | null
-}
-
-interface ProfileDashboardProps {
-  initialActiveTab?: 'overview' | 'listings' | 'recommendations' | 'impact'
-  highlightListingId?: string | null
-}
-
-export function ProfileDashboard({
-  initialActiveTab = 'overview',
-  highlightListingId = null
-}: ProfileDashboardProps) {
->>>>>>> 2be06807
   const [user, setUser] = useKV<UserProfile | null>('current-user', null)
   const [listings] = useKV<ManagedListing[]>('user-listings', [])
   const [showAuthDialog, setShowAuthDialog] = useState(false)
@@ -330,48 +299,13 @@
                   <Button className="mt-4" onClick={onCreateListing}>Create your first listing</Button>
                 </div>
               ) : (
-<<<<<<< HEAD
                 <MyListingsView
                   variant="dashboard"
                   defaultView="card"
                   onAddNewItem={onCreateListing}
                   onOpenMessages={onOpenMessages}
                 />
-=======
-                <div className="space-y-3">
-                  {listings.map((item) => (
-                    <Card
-                      key={item.id}
-                      className={cn(
-                        'border-dashed transition-all',
-                        highlightedListingId === item.id && 'border-primary bg-primary/10 shadow-lg'
-                      )}
-                    >
-                      <CardContent className="flex flex-col gap-2 p-4 md:flex-row md:items-center md:justify-between">
-                        <div>
-                          <p className="font-medium">{item.title}</p>
-                          <p className="text-xs text-muted-foreground capitalize">
-                            {formatStatus(item.status)} • {item.category} • {new Date(item.createdAt).toLocaleDateString()}
-                          {item.fulfillmentMethod === 'dropoff' && item.dropOffLocation && (
-                            <p className="text-xs text-muted-foreground mt-1">
-                              Drop-off planned at {item.dropOffLocation.name} ({item.dropOffLocation.postcode})
-                            </p>
-                          )}
-                        </div>
-                        <div className="flex items-center gap-2">
-                          {highlightedListingId === item.id && (
-                            <Badge variant="secondary">New</Badge>
-                          )}
-                          <Badge variant="outline" className="capitalize">{item.actionType}</Badge>
-                          <Badge variant={STATUS_BADGE_VARIANT[item.status]}>{STATUS_LABELS[item.status]}</Badge>
-                          <Button size="sm" variant="outline">View</Button>
-                          <Button size="sm">Manage</Button>
-                        </div>
-                      </CardContent>
-                    </Card>
-                  ))}
-                </div>
->>>>>>> 2be06807
+
               )}
             </CardContent>
           </Card>
